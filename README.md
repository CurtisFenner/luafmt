# luafmt
A code formatter for Lua 5.1, written in Lua 5.1.

Usage:

To print the formatted version to standard out:

    lua luafmt.lua <lua file> [max column hint=80]
    
To update the Lua file in place:
    
    lua luafmt.lua --f <lua file> [max column hint=80]

`luafmt.lua` in this repository is formatted using itself.

* No multiple blank lines in a row
* No spaces on blank lines
* Spaces around operators and assignment
* Space around string and table calls: `print {}`, `print ""`
* Space after commas: `return {1, 2}`
* Indentation using tabs for both scope and overflowed lines
* Blank lines above comments
* No blanks at the beginning or ends of blocks

A bash script like the following can be used to reformat all `.lua` files in a directory:

<<<<<<< HEAD
     for f in *.lua ; do lua luafmt.lua "$f" > tmp && cat tmp > "$f" ; done

Scripts which are not syntactically correct may not be formattable. The script
will output an error and not modify the file.

# Testing

Run `lua test.lua` from the project directory to run tests.

Right now, there are only a couple of tests.
=======
     for f in *.lua ; do lua luafmt.lua --f "$f" ; done
>>>>>>> ca30f077
<|MERGE_RESOLUTION|>--- conflicted
+++ resolved
@@ -24,8 +24,7 @@
 
 A bash script like the following can be used to reformat all `.lua` files in a directory:
 
-<<<<<<< HEAD
-     for f in *.lua ; do lua luafmt.lua "$f" > tmp && cat tmp > "$f" ; done
+     for f in *.lua ; do lua luafmt.lua --f "$f" ; done
 
 Scripts which are not syntactically correct may not be formattable. The script
 will output an error and not modify the file.
@@ -34,7 +33,4 @@
 
 Run `lua test.lua` from the project directory to run tests.
 
-Right now, there are only a couple of tests.
-=======
-     for f in *.lua ; do lua luafmt.lua --f "$f" ; done
->>>>>>> ca30f077
+Right now, there are only a couple of tests.